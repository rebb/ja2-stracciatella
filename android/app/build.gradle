apply plugin: 'com.android.application'
apply plugin: 'kotlin-android'
apply plugin: 'kotlinx-serialization'

android {
<<<<<<< HEAD
    compileSdkVersion 30
    buildToolsVersion "30.0.2"
=======
    compileSdkVersion 31
>>>>>>> 16925ba0
    ndkVersion "25.0.8775105"

    lintOptions {
        disable 'NewApi'
        disable 'ExpiredTargetSdkVersion'
    }

    defaultConfig {
        applicationId "io.github.ja2stracciatella"
        minSdkVersion 19
        targetSdkVersion 26

        // Version name is the semver version
        String version = file('../../version').text.trim()
        logger.info('Stracciatella Version Name: "{}".', version)
        // Version code is build from semver
        // pad each semver part to 3 characters -> join -> parse as int
        // Example: 0.17.1 -> [ "000", "017", "001" ] -> "000017001" -> 17001
        Integer versionCodeFromVersion = version.split('\\.').collect({ it.padLeft(3, '0') }).join('').toInteger()
        logger.info('Stracciatella Version Code: "{}".', versionCodeFromVersion)

        versionName version
        versionCode versionCodeFromVersion

        testInstrumentationRunner "androidx.test.runner.AndroidJUnitRunner"
        externalNativeBuild {
            cmake {
                 "-std=c++17"
                arguments '-DBUILD_SDL_LIB=ON',
                          '-DBUILD_LAUNCHER=OFF',
                          '-DWITH_UNITTESTS=OFF',
                          '-DWITH_RUST_BINARIES=OFF',
                          '-DCMAKE_CXX_FLAGS=-fPIC',
                          '-DCMAKE_C_FLAGS=-fPIC'
            }
        }

        ndk {
            // Specifies the ABI configurations of your native
            // libraries Gradle should build and package with your APK.
            // Currently we dont have armv7 as there is an issue with the SDL version we use
            abiFilters 'armeabi-v7a', 'arm64-v8a', 'x86', 'x86_64'
        }
    }

    buildFeatures {
        viewBinding true
    }

    signingConfigs {
        release {
            storeFile file("${System.getenv("HOME")}/.stracciatella-android-signing-keys/keystore.jks")
            storePassword System.getenv("ANDROID_KEYSTORE_PASSWORD")
            keyAlias "stracciatella-signing-key"
            keyPassword System.getenv("ANDROID_KEYSTORE_PASSWORD")
        }
    }

    buildTypes {
        release {
            minifyEnabled false
            proguardFiles getDefaultProguardFile('proguard-android-optimize.txt'), 'proguard-rules.pro'
            signingConfig signingConfigs.release
        }
    }

    externalNativeBuild {
        cmake {
            path "../../CMakeLists.txt"
        }
    }

    sourceSets {
        main {
            assets {
                srcDirs = [ "../../assets" ]
            }
        }
    }
}

dependencies {
    implementation fileTree(dir: "libs", include: ["*.jar"])
    implementation "org.jetbrains.kotlin:kotlin-stdlib:$kotlin_version"
    implementation "org.jetbrains.kotlinx:kotlinx-serialization-json:1.3.2"
    implementation 'androidx.core:core-ktx:1.8.0'
    implementation 'androidx.appcompat:appcompat:1.4.2'
    implementation 'androidx.constraintlayout:constraintlayout:2.1.4'
    implementation 'androidx.activity:activity-ktx:1.5.1'
    implementation 'com.google.android.material:material:1.6.1'
    implementation 'androidx.lifecycle:lifecycle-extensions:2.2.0'
    implementation 'com.github.noelchew:storage-chooser:2.0.4.4a'
    testImplementation 'junit:junit:4.12'
    androidTestImplementation 'androidx.test.ext:junit:1.1.3'
    androidTestImplementation 'androidx.test.espresso:espresso-core:3.4.0'

}

tasks.register("projectVersion") {
    doLast {
        println(android.defaultConfig.versionName)
    }
}<|MERGE_RESOLUTION|>--- conflicted
+++ resolved
@@ -3,12 +3,7 @@
 apply plugin: 'kotlinx-serialization'
 
 android {
-<<<<<<< HEAD
-    compileSdkVersion 30
-    buildToolsVersion "30.0.2"
-=======
     compileSdkVersion 31
->>>>>>> 16925ba0
     ndkVersion "25.0.8775105"
 
     lintOptions {
